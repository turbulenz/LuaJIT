lib_aux.o: lib_aux.c lua.h luaconf.h lauxlib.h lj_obj.h lj_def.h \
 lj_arch.h lj_err.h lj_errmsg.h lj_state.h lj_trace.h lj_jit.h lj_ir.h \
 lj_dispatch.h lj_bc.h lj_traceerr.h lj_lib.h lj_alloc.h
lib_base.o: lib_base.c lua.h luaconf.h lauxlib.h lualib.h lj_obj.h \
 lj_def.h lj_arch.h lj_gc.h lj_err.h lj_errmsg.h lj_debug.h lj_str.h \
 lj_tab.h lj_meta.h lj_state.h lj_ctype.h lj_cconv.h lj_bc.h lj_ff.h \
 lj_ffdef.h lj_dispatch.h lj_jit.h lj_ir.h lj_char.h lj_strscan.h \
 lj_strfmt.h lj_lib.h lj_libdef.h
lib_bit.o: lib_bit.c lua.h luaconf.h lauxlib.h lualib.h lj_obj.h lj_def.h \
 lj_arch.h lj_err.h lj_errmsg.h lj_buf.h lj_gc.h lj_str.h lj_strscan.h \
 lj_strfmt.h lj_ctype.h lj_cdata.h lj_cconv.h lj_carith.h lj_ff.h \
 lj_ffdef.h lj_lib.h lj_libdef.h
lib_debug.o: lib_debug.c lua.h luaconf.h lauxlib.h lualib.h lj_obj.h \
 lj_def.h lj_arch.h lj_gc.h lj_err.h lj_errmsg.h lj_debug.h lj_lib.h \
 lj_libdef.h
lib_ffi.o: lib_ffi.c lua.h luaconf.h lauxlib.h lualib.h lj_obj.h lj_def.h \
 lj_arch.h lj_gc.h lj_err.h lj_errmsg.h lj_str.h lj_tab.h lj_meta.h \
 lj_ctype.h lj_cparse.h lj_cdata.h lj_cconv.h lj_carith.h lj_ccall.h \
 lj_ccallback.h lj_clib.h lj_strfmt.h lj_ff.h lj_ffdef.h lj_lib.h \
 lj_libdef.h
lib_init.o: lib_init.c lua.h luaconf.h lauxlib.h lualib.h lj_arch.h
lib_io.o: lib_io.c lua.h luaconf.h lauxlib.h lualib.h lj_obj.h lj_def.h \
 lj_arch.h lj_gc.h lj_err.h lj_errmsg.h lj_buf.h lj_str.h lj_state.h \
 lj_strfmt.h lj_ff.h lj_ffdef.h lj_lib.h lj_libdef.h
lib_jit.o: lib_jit.c lua.h luaconf.h lauxlib.h lualib.h lj_obj.h lj_def.h \
 lj_arch.h lj_gc.h lj_err.h lj_errmsg.h lj_debug.h lj_str.h lj_tab.h \
 lj_state.h lj_bc.h lj_ctype.h lj_ir.h lj_jit.h lj_ircall.h lj_iropt.h \
 lj_target.h lj_target_*.h lj_trace.h lj_dispatch.h lj_traceerr.h \
 lj_vm.h lj_vmevent.h lj_lib.h luajit.h lj_libdef.h
lib_math.o: lib_math.c lua.h luaconf.h lauxlib.h lualib.h lj_obj.h \
 lj_def.h lj_arch.h lj_lib.h lj_vm.h lj_libdef.h
lib_os.o: lib_os.c lua.h luaconf.h lauxlib.h lualib.h lj_obj.h lj_def.h \
 lj_arch.h lj_gc.h lj_err.h lj_errmsg.h lj_buf.h lj_str.h lj_lib.h \
 lj_libdef.h
lib_package.o: lib_package.c lua.h luaconf.h lauxlib.h lualib.h lj_obj.h \
 lj_def.h lj_arch.h lj_err.h lj_errmsg.h lj_lib.h
lib_string.o: lib_string.c lua.h luaconf.h lauxlib.h lualib.h lj_obj.h \
 lj_def.h lj_arch.h lj_gc.h lj_err.h lj_errmsg.h lj_buf.h lj_str.h \
 lj_tab.h lj_meta.h lj_state.h lj_ff.h lj_ffdef.h lj_bcdump.h lj_lex.h \
 lj_char.h lj_strfmt.h lj_lib.h lj_libdef.h
lib_table.o: lib_table.c lua.h luaconf.h lauxlib.h lualib.h lj_obj.h \
 lj_def.h lj_arch.h lj_gc.h lj_err.h lj_errmsg.h lj_buf.h lj_str.h \
 lj_tab.h lj_ff.h lj_ffdef.h lj_lib.h lj_libdef.h
lj_alloc.o: lj_alloc.c lj_def.h lua.h luaconf.h lj_arch.h lj_alloc.h
lj_api.o: lj_api.c lj_obj.h lua.h luaconf.h lj_def.h lj_arch.h lj_gc.h \
 lj_err.h lj_errmsg.h lj_debug.h lj_str.h lj_tab.h lj_func.h lj_udata.h \
 lj_meta.h lj_state.h lj_bc.h lj_frame.h lj_trace.h lj_jit.h lj_ir.h \
 lj_dispatch.h lj_traceerr.h lj_vm.h lj_strscan.h lj_strfmt.h
lj_asm.o: lj_asm.c lj_obj.h lua.h luaconf.h lj_def.h lj_arch.h lj_gc.h \
 lj_str.h lj_tab.h lj_frame.h lj_bc.h lj_ctype.h lj_ir.h lj_jit.h \
 lj_ircall.h lj_iropt.h lj_mcode.h lj_trace.h lj_dispatch.h lj_traceerr.h \
 lj_snap.h lj_asm.h lj_vm.h lj_target.h lj_target_*.h lj_emit_*.h \
 lj_asm_*.h
lj_bc.o: lj_bc.c lj_obj.h lua.h luaconf.h lj_def.h lj_arch.h lj_bc.h \
 lj_bcdef.h
lj_bcread.o: lj_bcread.c lj_obj.h lua.h luaconf.h lj_def.h lj_arch.h \
 lj_gc.h lj_err.h lj_errmsg.h lj_buf.h lj_str.h lj_tab.h lj_bc.h \
 lj_ctype.h lj_cdata.h lualib.h lj_lex.h lj_bcdump.h lj_state.h \
 lj_strfmt.h
lj_bcwrite.o: lj_bcwrite.c lj_obj.h lua.h luaconf.h lj_def.h lj_arch.h \
 lj_gc.h lj_buf.h lj_str.h lj_bc.h lj_ctype.h lj_dispatch.h lj_jit.h \
 lj_ir.h lj_strfmt.h lj_bcdump.h lj_lex.h lj_err.h lj_errmsg.h lj_vm.h
lj_buf.o: lj_buf.c lj_obj.h lua.h luaconf.h lj_def.h lj_arch.h lj_gc.h \
 lj_err.h lj_errmsg.h lj_buf.h lj_str.h lj_tab.h lj_strfmt.h
lj_carith.o: lj_carith.c lj_obj.h lua.h luaconf.h lj_def.h lj_arch.h \
 lj_gc.h lj_err.h lj_errmsg.h lj_tab.h lj_meta.h lj_ir.h lj_ctype.h \
 lj_cconv.h lj_cdata.h lj_carith.h lj_strscan.h
lj_ccall.o: lj_ccall.c lj_obj.h lua.h luaconf.h lj_def.h lj_arch.h \
 lj_gc.h lj_err.h lj_errmsg.h lj_tab.h lj_ctype.h lj_cconv.h lj_cdata.h \
 lj_ccall.h lj_trace.h lj_jit.h lj_ir.h lj_dispatch.h lj_bc.h \
 lj_traceerr.h
lj_ccallback.o: lj_ccallback.c lj_obj.h lua.h luaconf.h lj_def.h \
 lj_arch.h lj_gc.h lj_err.h lj_errmsg.h lj_tab.h lj_state.h lj_frame.h \
 lj_bc.h lj_ctype.h lj_cconv.h lj_ccall.h lj_ccallback.h lj_target.h \
 lj_target_*.h lj_mcode.h lj_jit.h lj_ir.h lj_trace.h lj_dispatch.h \
 lj_traceerr.h lj_vm.h
lj_cconv.o: lj_cconv.c lj_obj.h lua.h luaconf.h lj_def.h lj_arch.h \
 lj_err.h lj_errmsg.h lj_tab.h lj_ctype.h lj_gc.h lj_cdata.h lj_cconv.h \
 lj_ccallback.h
lj_cdata.o: lj_cdata.c lj_obj.h lua.h luaconf.h lj_def.h lj_arch.h \
 lj_gc.h lj_err.h lj_errmsg.h lj_tab.h lj_ctype.h lj_cconv.h lj_cdata.h
lj_char.o: lj_char.c lj_char.h lj_def.h lua.h luaconf.h
lj_clib.o: lj_clib.c lj_obj.h lua.h luaconf.h lj_def.h lj_arch.h lj_gc.h \
 lj_err.h lj_errmsg.h lj_tab.h lj_str.h lj_udata.h lj_ctype.h lj_cconv.h \
 lj_cdata.h lj_clib.h lj_strfmt.h
lj_cparse.o: lj_cparse.c lj_obj.h lua.h luaconf.h lj_def.h lj_arch.h \
 lj_gc.h lj_err.h lj_errmsg.h lj_buf.h lj_str.h lj_ctype.h lj_cparse.h \
 lj_frame.h lj_bc.h lj_vm.h lj_char.h lj_strscan.h lj_strfmt.h
lj_crecord.o: lj_crecord.c lj_obj.h lua.h luaconf.h lj_def.h lj_arch.h \
 lj_err.h lj_errmsg.h lj_tab.h lj_frame.h lj_bc.h lj_ctype.h lj_gc.h \
 lj_cdata.h lj_cparse.h lj_cconv.h lj_carith.h lj_clib.h lj_ccall.h \
 lj_ff.h lj_ffdef.h lj_ir.h lj_jit.h lj_ircall.h lj_iropt.h lj_trace.h \
 lj_dispatch.h lj_traceerr.h lj_record.h lj_ffrecord.h lj_snap.h \
 lj_crecord.h lj_strfmt.h
lj_ctype.o: lj_ctype.c lj_obj.h lua.h luaconf.h lj_def.h lj_arch.h \
 lj_gc.h lj_err.h lj_errmsg.h lj_str.h lj_tab.h lj_strfmt.h lj_ctype.h \
 lj_ccallback.h
lj_debug.o: lj_debug.c lj_obj.h lua.h luaconf.h lj_def.h lj_arch.h \
<<<<<<< HEAD
 lj_err.h lj_errmsg.h lj_debug.h lj_buf.h lj_gc.h lj_str.h lj_tab.h \
 lj_state.h lj_frame.h lj_bc.h lj_strfmt.h lj_jit.h lj_ir.h
=======
 lj_err.h lj_errmsg.h lj_debug.h lj_str.h lj_tab.h lj_state.h lj_frame.h \
 lj_bc.h lj_vm.h lj_jit.h lj_ir.h
>>>>>>> 5e7b9bb8
lj_dispatch.o: lj_dispatch.c lj_obj.h lua.h luaconf.h lj_def.h lj_arch.h \
 lj_err.h lj_errmsg.h lj_buf.h lj_gc.h lj_str.h lj_func.h lj_tab.h \
 lj_meta.h lj_debug.h lj_state.h lj_frame.h lj_bc.h lj_ff.h lj_ffdef.h \
 lj_strfmt.h lj_jit.h lj_ir.h lj_ccallback.h lj_ctype.h lj_trace.h \
 lj_dispatch.h lj_traceerr.h lj_profile.h lj_vm.h luajit.h
lj_err.o: lj_err.c lj_obj.h lua.h luaconf.h lj_def.h lj_arch.h lj_err.h \
 lj_errmsg.h lj_debug.h lj_str.h lj_func.h lj_state.h lj_frame.h lj_bc.h \
 lj_ff.h lj_ffdef.h lj_trace.h lj_jit.h lj_ir.h lj_dispatch.h \
 lj_traceerr.h lj_vm.h lj_strfmt.h
lj_ffrecord.o: lj_ffrecord.c lj_obj.h lua.h luaconf.h lj_def.h lj_arch.h \
 lj_err.h lj_errmsg.h lj_str.h lj_tab.h lj_frame.h lj_bc.h lj_ff.h \
 lj_ffdef.h lj_ir.h lj_jit.h lj_ircall.h lj_iropt.h lj_trace.h \
 lj_dispatch.h lj_traceerr.h lj_record.h lj_ffrecord.h lj_crecord.h \
 lj_vm.h lj_strscan.h lj_strfmt.h lj_recdef.h
lj_func.o: lj_func.c lj_obj.h lua.h luaconf.h lj_def.h lj_arch.h lj_gc.h \
 lj_func.h lj_trace.h lj_jit.h lj_ir.h lj_dispatch.h lj_bc.h \
 lj_traceerr.h lj_vm.h
lj_gc.o: lj_gc.c lj_obj.h lua.h luaconf.h lj_def.h lj_arch.h lj_gc.h \
 lj_err.h lj_errmsg.h lj_buf.h lj_str.h lj_tab.h lj_func.h lj_udata.h \
 lj_meta.h lj_state.h lj_frame.h lj_bc.h lj_ctype.h lj_cdata.h lj_trace.h \
 lj_jit.h lj_ir.h lj_dispatch.h lj_traceerr.h lj_vm.h
lj_gdbjit.o: lj_gdbjit.c lj_obj.h lua.h luaconf.h lj_def.h lj_arch.h \
 lj_gc.h lj_err.h lj_errmsg.h lj_debug.h lj_frame.h lj_bc.h lj_buf.h \
 lj_str.h lj_strfmt.h lj_jit.h lj_ir.h lj_dispatch.h
lj_ir.o: lj_ir.c lj_obj.h lua.h luaconf.h lj_def.h lj_arch.h lj_gc.h \
 lj_buf.h lj_str.h lj_tab.h lj_ir.h lj_jit.h lj_ircall.h lj_iropt.h \
 lj_trace.h lj_dispatch.h lj_bc.h lj_traceerr.h lj_ctype.h lj_cdata.h \
 lj_carith.h lj_vm.h lj_strscan.h lj_strfmt.h lj_lib.h
lj_lex.o: lj_lex.c lj_obj.h lua.h luaconf.h lj_def.h lj_arch.h lj_gc.h \
 lj_err.h lj_errmsg.h lj_buf.h lj_str.h lj_tab.h lj_ctype.h lj_cdata.h \
 lualib.h lj_state.h lj_lex.h lj_parse.h lj_char.h lj_strscan.h \
 lj_strfmt.h
lj_lib.o: lj_lib.c lauxlib.h lua.h luaconf.h lj_obj.h lj_def.h lj_arch.h \
 lj_gc.h lj_err.h lj_errmsg.h lj_str.h lj_tab.h lj_func.h lj_bc.h \
 lj_dispatch.h lj_jit.h lj_ir.h lj_vm.h lj_strscan.h lj_strfmt.h lj_lex.h \
 lj_bcdump.h lj_lib.h
lj_load.o: lj_load.c lua.h luaconf.h lauxlib.h lj_obj.h lj_def.h \
 lj_arch.h lj_gc.h lj_err.h lj_errmsg.h lj_buf.h lj_str.h lj_func.h \
 lj_frame.h lj_bc.h lj_vm.h lj_lex.h lj_bcdump.h lj_parse.h
lj_mcode.o: lj_mcode.c lj_obj.h lua.h luaconf.h lj_def.h lj_arch.h \
 lj_gc.h lj_err.h lj_errmsg.h lj_jit.h lj_ir.h lj_mcode.h lj_trace.h \
 lj_dispatch.h lj_bc.h lj_traceerr.h lj_vm.h
lj_meta.o: lj_meta.c lj_obj.h lua.h luaconf.h lj_def.h lj_arch.h lj_gc.h \
 lj_err.h lj_errmsg.h lj_buf.h lj_str.h lj_tab.h lj_meta.h lj_frame.h \
 lj_bc.h lj_vm.h lj_strscan.h lj_strfmt.h lj_lib.h
lj_obj.o: lj_obj.c lj_obj.h lua.h luaconf.h lj_def.h lj_arch.h
lj_opt_dce.o: lj_opt_dce.c lj_obj.h lua.h luaconf.h lj_def.h lj_arch.h \
 lj_ir.h lj_jit.h lj_iropt.h
lj_opt_fold.o: lj_opt_fold.c lj_obj.h lua.h luaconf.h lj_def.h lj_arch.h \
 lj_buf.h lj_gc.h lj_str.h lj_tab.h lj_ir.h lj_jit.h lj_ircall.h \
 lj_iropt.h lj_trace.h lj_dispatch.h lj_bc.h lj_traceerr.h lj_ctype.h \
 lj_carith.h lj_vm.h lj_strscan.h lj_strfmt.h lj_folddef.h
lj_opt_loop.o: lj_opt_loop.c lj_obj.h lua.h luaconf.h lj_def.h lj_arch.h \
 lj_err.h lj_errmsg.h lj_buf.h lj_gc.h lj_str.h lj_ir.h lj_jit.h \
 lj_iropt.h lj_trace.h lj_dispatch.h lj_bc.h lj_traceerr.h lj_snap.h \
 lj_vm.h
lj_opt_mem.o: lj_opt_mem.c lj_obj.h lua.h luaconf.h lj_def.h lj_arch.h \
 lj_tab.h lj_ir.h lj_jit.h lj_iropt.h lj_ircall.h
lj_opt_narrow.o: lj_opt_narrow.c lj_obj.h lua.h luaconf.h lj_def.h \
 lj_arch.h lj_bc.h lj_ir.h lj_jit.h lj_iropt.h lj_trace.h lj_dispatch.h \
 lj_traceerr.h lj_vm.h lj_strscan.h
lj_opt_sink.o: lj_opt_sink.c lj_obj.h lua.h luaconf.h lj_def.h lj_arch.h \
 lj_ir.h lj_jit.h lj_iropt.h lj_target.h lj_target_*.h
lj_opt_split.o: lj_opt_split.c lj_obj.h lua.h luaconf.h lj_def.h \
 lj_arch.h lj_err.h lj_errmsg.h lj_buf.h lj_gc.h lj_str.h lj_ir.h \
 lj_jit.h lj_ircall.h lj_iropt.h lj_vm.h
lj_parse.o: lj_parse.c lj_obj.h lua.h luaconf.h lj_def.h lj_arch.h \
 lj_gc.h lj_err.h lj_errmsg.h lj_debug.h lj_buf.h lj_str.h lj_tab.h \
 lj_func.h lj_state.h lj_bc.h lj_ctype.h lj_strfmt.h lj_lex.h lj_parse.h \
 lj_vm.h lj_vmevent.h
lj_profile.o: lj_profile.c lj_obj.h lua.h luaconf.h lj_def.h lj_arch.h \
 lj_buf.h lj_gc.h lj_str.h lj_frame.h lj_bc.h lj_debug.h lj_dispatch.h \
 lj_jit.h lj_ir.h lj_trace.h lj_traceerr.h lj_profile.h luajit.h
lj_record.o: lj_record.c lj_obj.h lua.h luaconf.h lj_def.h lj_arch.h \
 lj_err.h lj_errmsg.h lj_str.h lj_tab.h lj_meta.h lj_frame.h lj_bc.h \
 lj_ctype.h lj_gc.h lj_ff.h lj_ffdef.h lj_debug.h lj_ir.h lj_jit.h \
 lj_ircall.h lj_iropt.h lj_trace.h lj_dispatch.h lj_traceerr.h \
 lj_record.h lj_ffrecord.h lj_snap.h lj_vm.h
lj_snap.o: lj_snap.c lj_obj.h lua.h luaconf.h lj_def.h lj_arch.h lj_gc.h \
 lj_tab.h lj_state.h lj_frame.h lj_bc.h lj_ir.h lj_jit.h lj_iropt.h \
 lj_trace.h lj_dispatch.h lj_traceerr.h lj_snap.h lj_target.h \
 lj_target_*.h lj_ctype.h lj_cdata.h
lj_state.o: lj_state.c lj_obj.h lua.h luaconf.h lj_def.h lj_arch.h \
 lj_gc.h lj_err.h lj_errmsg.h lj_buf.h lj_str.h lj_tab.h lj_func.h \
 lj_meta.h lj_state.h lj_frame.h lj_bc.h lj_ctype.h lj_trace.h lj_jit.h \
 lj_ir.h lj_dispatch.h lj_traceerr.h lj_vm.h lj_lex.h lj_alloc.h luajit.h
lj_str.o: lj_str.c lj_obj.h lua.h luaconf.h lj_def.h lj_arch.h lj_gc.h \
 lj_err.h lj_errmsg.h lj_str.h lj_char.h
lj_strfmt.o: lj_strfmt.c lj_obj.h lua.h luaconf.h lj_def.h lj_arch.h \
 lj_buf.h lj_gc.h lj_str.h lj_state.h lj_char.h lj_strfmt.h
lj_strscan.o: lj_strscan.c lj_obj.h lua.h luaconf.h lj_def.h lj_arch.h \
 lj_char.h lj_strscan.h
lj_tab.o: lj_tab.c lj_obj.h lua.h luaconf.h lj_def.h lj_arch.h lj_gc.h \
 lj_err.h lj_errmsg.h lj_tab.h
lj_trace.o: lj_trace.c lj_obj.h lua.h luaconf.h lj_def.h lj_arch.h \
 lj_gc.h lj_err.h lj_errmsg.h lj_debug.h lj_str.h lj_frame.h lj_bc.h \
 lj_state.h lj_ir.h lj_jit.h lj_iropt.h lj_mcode.h lj_trace.h \
 lj_dispatch.h lj_traceerr.h lj_snap.h lj_gdbjit.h lj_record.h lj_asm.h \
 lj_vm.h lj_vmevent.h lj_target.h lj_target_*.h
lj_udata.o: lj_udata.c lj_obj.h lua.h luaconf.h lj_def.h lj_arch.h \
 lj_gc.h lj_udata.h
lj_vmevent.o: lj_vmevent.c lj_obj.h lua.h luaconf.h lj_def.h lj_arch.h \
 lj_str.h lj_tab.h lj_state.h lj_dispatch.h lj_bc.h lj_jit.h lj_ir.h \
 lj_vm.h lj_vmevent.h
lj_vmmath.o: lj_vmmath.c lj_obj.h lua.h luaconf.h lj_def.h lj_arch.h \
 lj_ir.h lj_vm.h
ljamalg.o: ljamalg.c lua.h luaconf.h lauxlib.h lj_gc.c lj_obj.h lj_def.h \
 lj_arch.h lj_gc.h lj_err.h lj_errmsg.h lj_buf.h lj_str.h lj_tab.h \
 lj_func.h lj_udata.h lj_meta.h lj_state.h lj_frame.h lj_bc.h lj_ctype.h \
 lj_cdata.h lj_trace.h lj_jit.h lj_ir.h lj_dispatch.h lj_traceerr.h \
 lj_vm.h lj_err.c lj_debug.h lj_ff.h lj_ffdef.h lj_strfmt.h lj_char.c \
 lj_char.h lj_bc.c lj_bcdef.h lj_obj.c lj_buf.c lj_str.c lj_tab.c \
 lj_func.c lj_udata.c lj_meta.c lj_strscan.h lj_lib.h lj_debug.c \
 lj_state.c lj_lex.h lj_alloc.h luajit.h lj_dispatch.c lj_ccallback.h \
 lj_profile.h lj_vmevent.c lj_vmevent.h lj_vmmath.c lj_strscan.c \
 lj_strfmt.c lj_api.c lj_profile.c lj_lex.c lualib.h lj_parse.h \
 lj_parse.c lj_bcread.c lj_bcdump.h lj_bcwrite.c lj_load.c lj_ctype.c \
 lj_cdata.c lj_cconv.h lj_cconv.c lj_ccall.c lj_ccall.h lj_ccallback.c \
 lj_target.h lj_target_*.h lj_mcode.h lj_carith.c lj_carith.h lj_clib.c \
 lj_clib.h lj_cparse.c lj_cparse.h lj_lib.c lj_ir.c lj_ircall.h \
 lj_iropt.h lj_opt_mem.c lj_opt_fold.c lj_folddef.h lj_opt_narrow.c \
 lj_opt_dce.c lj_opt_loop.c lj_snap.h lj_opt_split.c lj_opt_sink.c \
 lj_mcode.c lj_snap.c lj_record.c lj_record.h lj_ffrecord.h lj_crecord.c \
 lj_crecord.h lj_ffrecord.c lj_recdef.h lj_asm.c lj_asm.h lj_emit_*.h \
 lj_asm_*.h lj_trace.c lj_gdbjit.h lj_gdbjit.c lj_alloc.c lib_aux.c \
 lib_base.c lj_libdef.h lib_math.c lib_string.c lib_table.c lib_io.c \
 lib_os.c lib_package.c lib_debug.c lib_bit.c lib_jit.c lib_ffi.c \
 lib_init.c
luajit.o: luajit.c lua.h luaconf.h lauxlib.h lualib.h luajit.h lj_arch.h
host/buildvm.o: host/buildvm.c host/buildvm.h lj_def.h lua.h luaconf.h \
 lj_arch.h lj_obj.h lj_def.h lj_arch.h lj_gc.h lj_obj.h lj_bc.h lj_ir.h \
 lj_ircall.h lj_ir.h lj_jit.h lj_frame.h lj_bc.h lj_dispatch.h lj_ctype.h \
 lj_gc.h lj_ccall.h lj_ctype.h luajit.h \
 host/buildvm_arch.h lj_traceerr.h
host/buildvm_asm.o: host/buildvm_asm.c host/buildvm.h lj_def.h lua.h luaconf.h \
 lj_arch.h lj_bc.h lj_def.h lj_arch.h
host/buildvm_fold.o: host/buildvm_fold.c host/buildvm.h lj_def.h lua.h \
 luaconf.h lj_arch.h lj_obj.h lj_def.h lj_arch.h lj_ir.h lj_obj.h
host/buildvm_lib.o: host/buildvm_lib.c host/buildvm.h lj_def.h lua.h luaconf.h \
 lj_arch.h lj_obj.h lj_def.h lj_arch.h lj_bc.h lj_lib.h lj_obj.h \
 host/buildvm_libbc.h
host/buildvm_peobj.o: host/buildvm_peobj.c host/buildvm.h lj_def.h lua.h \
 luaconf.h lj_arch.h lj_bc.h lj_def.h lj_arch.h
host/minilua.o: host/minilua.c<|MERGE_RESOLUTION|>--- conflicted
+++ resolved
@@ -96,13 +96,8 @@
  lj_gc.h lj_err.h lj_errmsg.h lj_str.h lj_tab.h lj_strfmt.h lj_ctype.h \
  lj_ccallback.h
 lj_debug.o: lj_debug.c lj_obj.h lua.h luaconf.h lj_def.h lj_arch.h \
-<<<<<<< HEAD
  lj_err.h lj_errmsg.h lj_debug.h lj_buf.h lj_gc.h lj_str.h lj_tab.h \
- lj_state.h lj_frame.h lj_bc.h lj_strfmt.h lj_jit.h lj_ir.h
-=======
- lj_err.h lj_errmsg.h lj_debug.h lj_str.h lj_tab.h lj_state.h lj_frame.h \
- lj_bc.h lj_vm.h lj_jit.h lj_ir.h
->>>>>>> 5e7b9bb8
+ lj_state.h lj_frame.h lj_bc.h lj_strfmt.h lj_vm.h lj_jit.h lj_ir.h
 lj_dispatch.o: lj_dispatch.c lj_obj.h lua.h luaconf.h lj_def.h lj_arch.h \
  lj_err.h lj_errmsg.h lj_buf.h lj_gc.h lj_str.h lj_func.h lj_tab.h \
  lj_meta.h lj_debug.h lj_state.h lj_frame.h lj_bc.h lj_ff.h lj_ffdef.h \
